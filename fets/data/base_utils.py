--- conflicted
+++ resolved
@@ -10,17 +10,9 @@
 
     returnDict = {}
 
-<<<<<<< HEAD
-    # FIXME: There is more than one place the list below is defined
-    # Move to one location and ensure sync with feature_modes from the flplan
-    brats_modalities = ['T1', 'T2', 'FLAIR', 'T1CE']
-    for mod in brats_modalities:
-        returnDict[mod] = None
-=======
     brats_modalities = ['T1CE', 'T1', 'T1', 'FLAIR']
     for mod in returnDict:
       returnDict[mod] = None
->>>>>>> 568876d0
 
     # get the input image files and ground truth
     for i in range(len(filesInDir)):
