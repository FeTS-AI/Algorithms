--- conflicted
+++ resolved
@@ -4,30 +4,26 @@
 import os
 import numpy as np
 
-<<<<<<< HEAD
-from ..base_utils import get_appropriate_file_paths_from_subject_dir
-=======
 from fets.data import get_appropriate_file_paths_from_subject_dir
->>>>>>> c7276570
 
 def get_inference_dir_paths(data_path, feature_modes, inference_patient):
-     inference_dir_paths = [os.path.join(data_path,dir_name) for dir_name in os.listdir(data_path)]
-     if inference_patient is not None:
-         new_paths = []
-         for path in inference_dir_paths:
-             if inference_patient in path:
-                 new_paths.append(path)
-         inference_dir_paths = new_paths
-     inference_dir_paths = remove_incomplete_data_paths(dir_paths = inference_dir_paths, feature_modes=feature_modes)
-     return inference_dir_paths
+    inference_dir_paths = [os.path.join(data_path,dir_name) for dir_name in os.listdir(data_path)]
+    if inference_patient is not None:
+        new_paths = []
+        for path in inference_dir_paths:
+            if inference_patient in path:
+                new_paths.append(path)
+        inference_dir_paths = new_paths
+    inference_dir_paths = remove_incomplete_data_paths(dir_paths = inference_dir_paths, feature_modes=feature_modes)
+    return inference_dir_paths
 
 
 def get_train_and_val_dir_paths(data_path, feature_modes, label_tags, percent_train):
     dir_names = os.listdir(data_path)
     dir_paths = [os.path.join(data_path, dir_name) for dir_name in dir_names]
     dir_paths = remove_incomplete_data_paths(dir_paths=dir_paths, 
-                                             feature_modes=feature_modes, 
-                                             label_tags=label_tags)
+                                            feature_modes=feature_modes, 
+                                            label_tags=label_tags)
     dir_paths = np.random.permutation(dir_paths)
     index_cut = int(np.ceil(len(dir_paths) * percent_train))
     train_dir_paths, val_dir_paths = dir_paths[:index_cut], dir_paths[index_cut:]
@@ -76,10 +72,10 @@
     """
 
     def __init__(self, 
-                 data_path,
-                 feature_modes=["_t1.nii.gz", "_t2.nii.gz", "_flair.nii.gz", "_t1ce.nii.gz"],
-                 inference_patient = None,
-                 **kwargs):
+                data_path,
+                feature_modes=["_t1.nii.gz", "_t2.nii.gz", "_flair.nii.gz", "_t1ce.nii.gz"],
+                inference_patient = None,
+                **kwargs):
 
 
         self.data_path = data_path
@@ -88,7 +84,7 @@
         self.inference_dir_paths = get_inference_dir_paths(data_path=self.data_path, feature_modes=feature_modes, inference_patient=inference_patient)
 
         self.inference_loader = self.get_inference_loader()
-   
+
     def get_inference_loader(self):
         dir_paths = self.inference_dir_paths
         
@@ -97,12 +93,8 @@
             # filename matches last directory name
 
             allFiles = get_appropriate_file_paths_from_subject_dir(dir_path)
-<<<<<<< HEAD
-            
-=======
             # The order below is intentionally different from that of the brats modalities list to match
             # that used in nnunnet
->>>>>>> c7276570
             list_of_lists.append([allFiles['T1'], allFiles['T1CE'], allFiles['T2'], allFiles['FLAIR']])
 
         return list_of_lists
